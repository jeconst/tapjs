language: node_js

node_js:
  - 11
  - 10
  - 8

os:
  - linux

cache:
  directories:
    - $HOME/.npm

notifications:
<<<<<<< HEAD
  email: false
script:
  - npm run test
=======
  email: false
>>>>>>> 4e8ec35e
<|MERGE_RESOLUTION|>--- conflicted
+++ resolved
@@ -13,10 +13,4 @@
     - $HOME/.npm
 
 notifications:
-<<<<<<< HEAD
-  email: false
-script:
-  - npm run test
-=======
-  email: false
->>>>>>> 4e8ec35e
+  email: false