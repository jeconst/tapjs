--- conflicted
+++ resolved
@@ -15,8 +15,6 @@
 const os = require('os')
 const isTTY = process.stdin.isTTY || process.env._TAP_IS_TTY === '1'
 const tsNode = require.resolve('ts-node/register')
-<<<<<<< HEAD
-=======
 const esm = require.resolve('esm')
 const jsx = require.resolve('./jsx.js')
 const mkdirp = require('mkdirp')
@@ -35,7 +33,6 @@
   })
   c.on('close', () => watchMain(options, args))
 }
->>>>>>> 4e8ec35e
 
 const watchList = index => [...new Set([
   ...Object.keys(index.files),
@@ -202,42 +199,10 @@
   if (require.main !== module)
     return
 
-<<<<<<< HEAD
-const constructDefaultArgs = _ => {
-  /* istanbul ignore next */
-  const defaultTimeout = global.__coverage__ ? 240 : 30
-
-  const defaultArgs = {
-    nodeArgs: [],
-    nycArgs: [],
-    testArgs: [],
-    timeout: +process.env.TAP_TIMEOUT || defaultTimeout,
-    color: !!colorSupport.level,
-    reporter: null,
-    files: [],
-    esm: true,
-    grep: [],
-    grepInvert: false,
-    bail: false,
-    saveFile: null,
-    pipeToService: false,
-    coverageReport: null,
-    browser: true,
-    coverage: undefined,
-    checkCoverage: false,
-    branches: 0,
-    functions: 0,
-    lines: 0,
-    statements: 0,
-    jobs: 1,
-    outputFile: null,
-    comments: false
-=======
   const rc = parseRcFile(options.rcfile)
   for (let i in rc) {
     if (!options._.explicit.has(i))
       options[i] = rc[i]
->>>>>>> 4e8ec35e
   }
 
   const pj = parsePackageJson()
@@ -283,210 +248,8 @@
   if (options['nyc-version'])
     return console.log(require('nyc/package.json').version)
 
-<<<<<<< HEAD
-    const argsplit = arg.split('=')
-    const key = argsplit.shift()
-    const val = argsplit.length ? argsplit.join('=') : null
-
-    switch (key) {
-      case '--help':
-        console.log(usage())
-        return null
-
-      case '--dump-config':
-        dumpConfig = true
-        continue
-
-      case '--nyc-help':
-        nycHelp()
-        return null
-
-      case '--nyc-version':
-        nycVersion()
-        return null
-
-      case '--version':
-        console.log(require('../package.json').version)
-        return null
-
-      case '--jobs':
-        options.jobs = +(val || args[++i])
-        continue
-
-      case '--jobs-auto':
-        options.jobs = +os.cpus().length
-        continue
-
-      case '--coverage-report':
-        options.coverageReport = val || args[++i]
-        if (options.coverageReport === 'html')
-          options.coverageReport = 'lcov'
-        defaultCoverage = true
-        continue
-
-      case '--no-esm':
-        options.esm = false
-        continue
-
-      case '--esm':
-        options.esm = true
-        continue
-
-      case '--no-browser':
-        options.browser = false
-        continue
-
-      case '--no-coverage-report':
-        options.coverageReport = false
-        continue
-
-      case '--no-cov': case '--no-coverage':
-        options.coverage = false
-        continue
-
-      case '--cov': case '--coverage':
-        options.coverage = true
-        continue
-
-      case '--save':
-        options.saveFile = val || args[++i]
-        continue
-
-      case '--reporter':
-        options.reporter = val || args[++i]
-        continue
-
-      case '--gc': case '-gc': case '--expose-gc':
-        options.nodeArgs.push('--expose-gc')
-        continue
-
-      case '--strict':
-        options.nodeArgs.push('--use_strict')
-        continue
-
-      case '--debug':
-        options.nodeArgs.push('--debug')
-        continue
-
-      case '--debug-brk':
-        options.nodeArgs.push('--debug-brk')
-        continue
-
-      case '--harmony':
-        options.nodeArgs.push('--harmony')
-        continue
-
-      case '--node-arg': {
-        const v = val || args[++i]
-        if (v !== undefined)
-          options.nodeArgs.push(v)
-        continue
-      }
-
-      case '--check-coverage':
-        defaultCoverage = true
-        options.checkCoverage = true
-        continue
-
-      case '--test-arg': {
-        const v = val || args[++i]
-        if (v !== undefined)
-          options.testArgs.push(v)
-        continue
-      }
-
-      case '--nyc-arg': {
-        const v = val || args[++i]
-        if (v !== undefined)
-          options.nycArgs.push(v)
-        continue
-      }
-
-      case '--100':
-        defaultCoverage = true
-        options.checkCoverage = true
-        options.branches = 100
-        options.functions = 100
-        options.lines = 100
-        options.statements = 100
-        continue
-
-      case '--branches':
-      case '--functions':
-      case '--lines':
-      case '--statements':
-        defaultCoverage = true
-        options.checkCoverage = true
-        options[key.slice(2)] = +(val || args[++i])
-        continue
-
-      case '--color':
-        options.color = true
-        continue
-
-      case '--no-color':
-        options.color = false
-        continue
-
-      case '--output-file': {
-        const v = val || args[++i]
-        if (v !== undefined)
-          options.outputFile = v
-        continue
-      }
-
-      case '--no-timeout':
-        options.timeout = 0
-        continue
-
-      case '--timeout':
-        options.timeout = +(val || args[++i])
-        continue
-
-      case '--invert':
-        options.grepInvert = true
-        continue
-
-      case '--no-invert':
-        options.grepInvert = false
-        continue
-
-      case '--grep': {
-        const v = val || args[++i]
-        if (v !== undefined)
-          options.grep.push(strToRegExp(v))
-        continue
-      }
-
-      case '--bail':
-        options.bail = true
-        continue
-
-      case '--no-bail':
-        options.bail = false
-        continue
-
-      case '--only':
-        options.only = true
-        continue
-
-      case '--comments':
-        options.comments = true
-        continue
-
-      case '--':
-        options.files = options.files.concat(args.slice(i + 1))
-        i = args.length
-        continue
-
-      default:
-        throw new Error('Unknown argument: ' + arg)
-    }
-  }
-=======
   if (options['nyc-help'])
     return nycHelp()
->>>>>>> 4e8ec35e
 
   process.stdout.on('error', er => {
     /* istanbul ignore else */
@@ -521,34 +284,7 @@
     return require('../lib/tap.js').threw(er)
   }
 
-<<<<<<< HEAD
-// Obviously, this bit isn't going to ever be covered, because
-// it only runs when we DON'T have coverage enabled, to enable it.
-/* istanbul ignore next */
-const respawnWithCoverage = options => {
-  // Re-spawn with coverage
-  const args = [nycBin].concat(
-    '--silent',
-    '--cache=true',
-    '--extension=.js',
-    '--extension=.jsx',
-    '--extension=.mjs',
-    '--extension=.ts',
-    '--extension=.tsx',
-    options.nycArgs,
-    '--',
-    process.execArgv,
-    process.argv.slice(1)
-  )
-  process.env._TAP_COVERAGE_ = '1'
-  const child = fg(node, args)
-  child.removeAllListeners('close')
-  child.on('close', (code, signal) =>
-    runCoverageReport(options, code, signal))
-}
-=======
   options.files = globFiles(options._)
->>>>>>> 4e8ec35e
 
   if (options.files.length === 0 && !isTTY)
     options.files.push('-')
@@ -863,11 +599,6 @@
   let doStdin = false
   let parallelOk = Object.create(null)
 
-<<<<<<< HEAD
-  options.files = filterFiles(options.files, saved, parallelOk)
-  let tapChildId = 0
-  const esmArg = options.esm ? ['-r', require.resolve('esm')] : []
-=======
   if (options['output-dir'] !== null) {
     tap.on('spawn', t => {
       const dir = options['output-dir'] + '/' + path.dirname(t.name)
@@ -897,7 +628,6 @@
   const coverageMap = options['coverage-map']
     ? require(path.resolve(options['coverage-map']))
     : null
->>>>>>> 4e8ec35e
 
   for (let i = 0; i < options.files.length; i++) {
     const file = options.files[i]
@@ -933,15 +663,6 @@
         opt.buffered = isParallelOk(parallelOk, file) !== false
 
       if (file.match(/\.m?js$/)) {
-<<<<<<< HEAD
-        const args = esmArg.concat(options.nodeArgs).concat(file).concat(options.testArgs)
-        tap.spawn(node, args, opt, file)
-      } else if (file.match(/\.ts$/)) {
-        const args = esmArg.concat(['-r', tsNode]).concat(options.nodeArgs).concat(file).concat(options.testArgs)
-        tap.spawn(node, args, opt, file)
-      } else if (isexe.sync(options.files[i]))
-        tap.spawn(options.files[i], options.testArgs, opt, file)
-=======
         const args = [
           ...(options.esm ? ['-r', esm] : []),
           ...options['node-arg'],
@@ -977,7 +698,6 @@
         tap.spawn('cat', [file], opt, file)
       } if (isexe.sync(options.files[i]))
         tap.spawn(options.files[i], options['test-arg'], opt, file)
->>>>>>> 4e8ec35e
     }
   }
 
